--- conflicted
+++ resolved
@@ -1,28 +1,16 @@
 from setuptools import find_packages, setup
-
-<<<<<<< HEAD
-long_description = """
-Twisted Library for Zookeeper, along with distributed queue and lock implementations.
-=======
 
 long_description = """
 Twisted API for Apache Zookeeper. Includes a distributed lock, and several
 queue implementations.
->>>>>>> 3bcc6e97
 """
 
 setup(
     name="txzookeeper",
-<<<<<<< HEAD
-    description="Async library for Zookeeper",
-    author="txZooKeeper Developers",
-    author_email="txzookeeper@lists.launchpad.net",
-=======
     version="0.2.0",
     description="Twisted api for Apache Zookeeper",
     author="Ensemble Developers",
     author_email="ensemble@lists.ubuntu.com",
->>>>>>> 3bcc6e97
     url="https://launchpad.net/txzookeeper",
     license="LGPL",
     packages=find_packages(),
